--- conflicted
+++ resolved
@@ -70,13 +70,7 @@
     LlamaAttention, LlamaMLP, LlamaRMSNorm, LlamaConfig, 
     LlamaModel, LlamaForCausalLM, LlamaRotaryEmbedding
 )
-<<<<<<< HEAD
-from transformers.modeling_outputs import (
-    CausalLMOutputWithPast
-)
-=======
 from transformers.modeling_outputs import CausalLMOutputWithPast
->>>>>>> 66aa3985
 
 from src.utils.setup import (
     init_wandb, seed_everything, flatten_config, get_run_name_from_args,
@@ -318,10 +312,7 @@
         cache_position: Optional[torch.LongTensor] = None,
         num_logits_to_keep: int = 0,
     ) -> Union[Tuple, CausalLMOutputWithPast]:
-<<<<<<< HEAD
-=======
         
->>>>>>> 66aa3985
         output_attentions = output_attentions if output_attentions is not None else self.config.output_attentions
         output_hidden_states = (
             output_hidden_states if output_hidden_states is not None else self.config.output_hidden_states
@@ -341,10 +332,6 @@
             return_dict=return_dict,
             cache_position=cache_position,
         )
-<<<<<<< HEAD
-        hidden_states = outputs[0]
-=======
->>>>>>> 66aa3985
         return CausalLMOutputWithPast(
             loss=None,
             logits=None,
@@ -460,15 +447,8 @@
     mini_config = LlamaConfig.from_dict(mini_config)
     model_config.model.attn_implementation = 'eager'
     
-<<<<<<< HEAD
-    # Load relevant model weights from memory for the mini student and teacher models
-    try:  
-        # If they already exist in ./checkpoints... then just load that
-        teacher_mini_llama = LlamaMiniModelForCausalLM(mini_config)
-=======
     try:  # Load relevant model weights from memory
         mini_llama = LlamaMiniModelForCausalLM(mini_config)
->>>>>>> 66aa3985
         with torch.no_grad():
             pretrained_fname = model_config['model']['pretrained_model_name_or_path'].replace('/', '_')
             pretrained_fname = join(args.checkpoint_dir, pretrained_fname) + f'-{name_suffix}.pt'
@@ -514,23 +494,13 @@
                         f'-in={first:0{max_digits}d}-out={layer_idx:0{max_digits}d}.pt'
                     )  # name_suffix = f'in={start:0{max_digits}d}-out={end:0{max_digits}d}'
                     torch.save(mini_llama.state_dict(), pretrained_fname)
-<<<<<<< HEAD
-                    print(f"Saved to: {pretrained_fname}!")
-                    first = layer_idx
-=======
                     first = layer_idx + 1
->>>>>>> 66aa3985
                     del mini_llama
                     mini_llama = LlamaMiniModelForCausalLM(mini_config)
         del model
 
-<<<<<<< HEAD
-        # Load relevant model weights for the teacher
-        teacher_mini_llama = LlamaMiniModelForCausalLM(mini_config)
-=======
         # Load relevant model weights
         mini_llama = LlamaMiniModelForCausalLM(mini_config)
->>>>>>> 66aa3985
         start, end = args.layer_idx, args.layer_idx + args.layers_per_model
         with torch.no_grad():
             pretrained_fname = model_config['model']['pretrained_model_name_or_path'].replace('/', '_')
@@ -540,20 +510,6 @@
         for p in mini_llama.parameters():   # Freeze all layers
             p.requires_grad = False
 
-<<<<<<< HEAD
-        student_mini_llama = copy.deepcopy(teacher_mini_llama)
-        student_mini_llama = load_and_convert_attns(student_mini_llama, model_config,
-                                                    attention_type=None, # specified in model_config,
-                                                    checkpoint_path=None,
-                                                    print_model=args.verbose,
-                                                    train_attention=True)[0]
-    
-    device = torch.device(f'cuda:{args.device}')
-    student_mini_llama = student_mini_llama.to(device, dtype=dtype)
-    student_mini_llama.to(device)  # hack
-    teacher_mini_llama = teacher_mini_llama.to(device, dtype=dtype)
-    teacher_mini_llama.to(device)  # hack
-=======
         mini_llama = load_and_convert_attns(mini_llama, model_config,
                                             attention_type=None, # specified in model_config,
                                             checkpoint_path=None,
@@ -563,7 +519,6 @@
     device = torch.device(f'cuda:{args.device}')
     mini_llama = mini_llama.to(device, dtype=dtype)
     mini_llama.to(device)
->>>>>>> 66aa3985
 
     if args.verbose:
         print_header(f'*** Initial Layer {args.layer_idx} ***')
@@ -657,21 +612,12 @@
         eval_loader  = dataloaders['validation']
     
     checkpoint_path = args.load_finetune_checkpoint
-<<<<<<< HEAD
-    student_mini_llama, ft_peft_config = load_and_convert_finetune(student_mini_llama, finetune_config, 
-                                                                   checkpoint_path=checkpoint_path,  # could be None
-                                                                   print_model=False,  # args.verbose,
-                                                                   merge_loras=False,
-                                                                   peft_gradient_checkpointing=not args.no_peft_grad_ckpt,)
-    
-=======
     mini_llama, ft_peft_config = load_and_convert_finetune(mini_llama, finetune_config, 
                                                            checkpoint_path=checkpoint_path,  # could be None
                                                            print_model=False,  # args.verbose,
                                                            merge_loras=False,
                                                            peft_gradient_checkpointing=not args.no_peft_grad_ckpt,
                                                            add_self_attn_prefix=False,)
->>>>>>> 66aa3985
     # Initialize optimizer and scheduler
     optimizer = get_optimizer(model=mini_llama, **finetune_config.optimizer)
     scheduler = get_scheduler(optimizer=optimizer, **finetune_config.lr_scheduler)
