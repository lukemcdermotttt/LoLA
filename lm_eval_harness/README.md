# LM Evaluation Harness Setup + Sample Scripts

To setup the evaluations, we clone the Language Model Evaluation Harness from [here](https://github.com/EleutherAI/lm-evaluation-harness/tree/b281b0921b636bc36ad05c0b0b0763bd6dd43463) to a separate directory (e.g., outside the lolcats directory).

- Note we use the `b281b09` branch following Hugging Face's [Open LLM Leaderboard](https://huggingface.co/spaces/HuggingFaceH4/open_llm_leaderboard).

```bash
git checkout b281b09
```

We then point to this path in `./lm_eval_harness/eval_lm_harness.py`, e.g.

```python
LM_EVALUATION_HARNESS_PATH = '/juice2/scr2/mzhang/projects/lm-evaluation-harness'  # Change this to where you clone LM eval harness from
```

<<<<<<< HEAD
You may also need to install `sacrebleu` and HuggingFace `evaluate`.
```bash
pip install --upgrade --force-reinstall sacrebleu
pip install evaluate
```

=======
You may also need to install the following packages:

```bash
pip install --upgrade --force-reinstall sacrebleu
pip install evaluate sqlitedict scikit-learn pycountry
```

Finally, we'll want to replace the current file in `lm-evaluation-harness/lm_eval/models/huggingface.py` with `lolcats/lm_eval_harness/models_huggingface.py` to better support loading our linearized checkpoints (some missing keyword args in the original... sorry).

>>>>>>> 31530390
---

## Running the evaluations

All evaluation scripts take the following template:

```bash
python lm_eval_harness/eval_lm_harness.py \
--model_type lolcats_ckpt \
--attn_mlp_checkpoint_path <path-to-attention-feature_map-checkpoints> \
--finetune_checkpoint_path <path-to-post-swap-lora-checkpoints> \
--task <task-name> --num_shots <num-shots> --no_cache --verbose
```

We provide examples of such below.

---

### PiQA (zero-shot)

```bash
python lm_eval_harness/eval_lm_harness.py \
--model_type lolcats_ckpt \
--attn_mlp_checkpoint_path ./checkpoints/distill_long_llama3_8b_lk_smd_wtk64_fd64_w01/dl-d=distill_long_alpaca_8k_xent0_mse1000_lr1e-2_bs1-m=distill_long_llama3_8b_lk_smd_wtk64_fd64_w01-f=finetune_long_lora_qkvo_alpaca_clean_8192-s=0-gas=1-nte=2-se=0-re=614-scl=1024-lzi=1_distill.pt \
--finetune_checkpoint_path ./checkpoints/distill_long_llama3_8b_lk_smd_wtk64_fd64_w01/dl-d=distill_long_alpaca_8k_xent0_mse1000_lr1e-2_bs1-m=distill_long_llama3_8b_lk_smd_wtk64_fd64_w01-f=finetune_long_lora_qkvo_alpaca_clean_8192-s=0-gas=1-nte=2-se=0-re=614-scl=1024-lzi=1-bs=1-gas=1-nte=2-se=0-re=614_ft.pt \
--task piqa --num_shots 0 --no_cache --verbose

```

### ARC-Easy (zero-shot)

```bash
python lm_eval_harness/eval_lm_harness.py \
--model_type lolcats_ckpt \
--attn_mlp_checkpoint_path ./checkpoints/distill_long_llama3_8b_lk_smd_wtk64_fd64_w01/dl-d=distill_long_alpaca_8k_xent0_mse1000_lr1e-2_bs1-m=distill_long_llama3_8b_lk_smd_wtk64_fd64_w01-f=finetune_long_lora_qkvo_alpaca_clean_8192-s=0-gas=1-nte=2-se=0-re=614-scl=1024-lzi=1_distill.pt \
--finetune_checkpoint_path ./checkpoints/distill_long_llama3_8b_lk_smd_wtk64_fd64_w01/dl-d=distill_long_alpaca_8k_xent0_mse1000_lr1e-2_bs1-m=distill_long_llama3_8b_lk_smd_wtk64_fd64_w01-f=finetune_long_lora_qkvo_alpaca_clean_8192-s=0-gas=1-nte=2-se=0-re=614-scl=1024-lzi=1-bs=1-gas=1-nte=2-se=0-re=614_ft.pt \
--task arc_easy --num_shots 0 --no_cache --verbose
```

### ARC-Challenge (zero-shot)

```bash
python lm_eval_harness/eval_lm_harness.py \
--model_type lolcats_ckpt \
--attn_mlp_checkpoint_path ./checkpoints/distill_long_llama3_8b_lk_smd_wtk64_fd64_w01/dl-d=distill_long_alpaca_8k_xent0_mse1000_lr1e-2_bs1-m=distill_long_llama3_8b_lk_smd_wtk64_fd64_w01-f=finetune_long_lora_qkvo_alpaca_clean_8192-s=0-gas=1-nte=2-se=0-re=614-scl=1024-lzi=1_distill.pt \
--finetune_checkpoint_path ./checkpoints/distill_long_llama3_8b_lk_smd_wtk64_fd64_w01/dl-d=distill_long_alpaca_8k_xent0_mse1000_lr1e-2_bs1-m=distill_long_llama3_8b_lk_smd_wtk64_fd64_w01-f=finetune_long_lora_qkvo_alpaca_clean_8192-s=0-gas=1-nte=2-se=0-re=614-scl=1024-lzi=1-bs=1-gas=1-nte=2-se=0-re=614_ft.pt \
--task arc_challenge --num_shots 0 --no_cache --verbose
```

### Hellaswag (zero-shot)

```bash
python lm_eval_harness/eval_lm_harness.py --model_type lolcats_ckpt \
--attn_mlp_checkpoint_path ./checkpoints/distill_long_llama3_8b_lk_smd_wtk64_fd64_w01/dl-d=distill_long_alpaca_8k_xent0_mse1000_lr1e-2_bs1-m=distill_long_llama3_8b_lk_smd_wtk64_fd64_w01-f=finetune_long_lora_qkvo_alpaca_clean_8192-s=0-gas=1-nte=2-se=0-re=614-scl=1024-lzi=1_distill.pt \
--finetune_checkpoint_path ./checkpoints/distill_long_llama3_8b_lk_smd_wtk64_fd64_w01/dl-d=distill_long_alpaca_8k_xent0_mse1000_lr1e-2_bs1-m=distill_long_llama3_8b_lk_smd_wtk64_fd64_w01-f=finetune_long_lora_qkvo_alpaca_clean_8192-s=0-gas=1-nte=2-se=0-re=614-scl=1024-lzi=1-bs=1-gas=1-nte=2-se=0-re=614_ft.pt \
--task hellaswag --num_shots 0 --no_cache --verbose
```

### Winogrande (zero-shot)

```bash
python lm_eval_harness/eval_lm_harness.py --model_type lolcats_ckpt \
--attn_mlp_checkpoint_path ./checkpoints/distill_long_llama3_8b_lk_smd_wtk64_fd64_w01/dl-d=distill_long_alpaca_8k_xent0_mse1000_lr1e-2_bs1-m=distill_long_llama3_8b_lk_smd_wtk64_fd64_w01-f=finetune_long_lora_qkvo_alpaca_clean_8192-s=0-gas=1-nte=2-se=0-re=614-scl=1024-lzi=1_distill.pt \
--finetune_checkpoint_path ./checkpoints/distill_long_llama3_8b_lk_smd_wtk64_fd64_w01/dl-d=distill_long_alpaca_8k_xent0_mse1000_lr1e-2_bs1-m=distill_long_llama3_8b_lk_smd_wtk64_fd64_w01-f=finetune_long_lora_qkvo_alpaca_clean_8192-s=0-gas=1-nte=2-se=0-re=614-scl=1024-lzi=1-bs=1-gas=1-nte=2-se=0-re=614_ft.pt \
--task winogrande --num_shots 0 --no_cache --verbose
```

### MMLU (5-shot)

```bash
python lm_eval_harness/eval_lm_harness.py --model_type lolcats_ckpt \
--attn_mlp_checkpoint_path ./checkpoints/distill_long_llama3_8b_lk_smd_wtk64_fd64_w01/dl-d=distill_long_alpaca_8k_xent0_mse1000_lr1e-2_bs1-m=distill_long_llama3_8b_lk_smd_wtk64_fd64_w01-f=finetune_long_lora_qkvo_alpaca_clean_8192-s=0-gas=1-nte=2-se=0-re=614-scl=1024-lzi=1_distill.pt \
--finetune_checkpoint_path ./checkpoints/distill_long_llama3_8b_lk_smd_wtk64_fd64_w01/dl-d=distill_long_alpaca_8k_xent0_mse1000_lr1e-2_bs1-m=distill_long_llama3_8b_lk_smd_wtk64_fd64_w01-f=finetune_long_lora_qkvo_alpaca_clean_8192-s=0-gas=1-nte=2-se=0-re=614-scl=1024-lzi=1-bs=1-gas=1-nte=2-se=0-re=614_ft.pt \
--task hendrycksTest --num_shots 5 --no_cache --verbose
```

### 70B Evaluation

For running 70B evals, we can use the following example

```bash
python lm_eval_harness/eval_lm_harness_big.py \
--model_config distill_llama3_1_70b_lk_smd_wtk64_fd64_w01 \
--distill_config distill_alpaca_clean_llama3_1_70b_xent1_mse1000_lr1e-2 \
--finetune_config finetune_lora_qkvo_alpaca_clean_llama3_1_70b \
--lk_zero_init \
--verbose --replicate 0 --seed 0 \
--eval_steps 10 --dataset_chunk_size 256 \
--enable_fsdp --low_cpu_fsdp \
--task piqa --num_shots 0 --no_cache \
--attn_mlp_checkpoint_path /scr-ssd/mzhang/projects/lolcats/checkpoints/distill_llama3_1_70b_lk_smd_wtk64_fd64_w01/distill-dl-d=distill_alpaca_clean_llama3_1_70b_xent1_mse1000_lr1e-2-m=distill_llama3_1_70b_lk_smd_wtk64_fd64_w01-f=finetune_lora_qkvo_alpaca_clean_llama3_1_70b-dcs=512-se=0-re=0-at=lolcats_llama_window_tk_bf16 \
--finetune_checkpoint_path /scr-ssd/mzhang/projects/lolcats/checkpoints/distill_llama3_1_70b_lk_smd_wtk64_fd64_w01/finetune-dl-d=distill_alpaca_clean_llama3_1_70b_xent1_mse1000_lr1e-2-m=distill_llama3_1_70b_lk_smd_wtk64_fd64_w01-f=finetune_lora_qkvo_alpaca_clean_llama3_1_70b-dcs=256-se=0-re=0-at=lolcats_llama_window_tk_bf16-dcs=256-se=0-re=0
```

where `attn_mlp_checkpoint_path` and `finetune_checkpoint_path` now point to the directory paths where the sharded attention and finetune checkpoints are saved.<|MERGE_RESOLUTION|>--- conflicted
+++ resolved
@@ -14,14 +14,6 @@
 LM_EVALUATION_HARNESS_PATH = '/juice2/scr2/mzhang/projects/lm-evaluation-harness'  # Change this to where you clone LM eval harness from
 ```
 
-<<<<<<< HEAD
-You may also need to install `sacrebleu` and HuggingFace `evaluate`.
-```bash
-pip install --upgrade --force-reinstall sacrebleu
-pip install evaluate
-```
-
-=======
 You may also need to install the following packages:
 
 ```bash
@@ -30,8 +22,6 @@
 ```
 
 Finally, we'll want to replace the current file in `lm-evaluation-harness/lm_eval/models/huggingface.py` with `lolcats/lm_eval_harness/models_huggingface.py` to better support loading our linearized checkpoints (some missing keyword args in the original... sorry).
-
->>>>>>> 31530390
 ---
 
 ## Running the evaluations
