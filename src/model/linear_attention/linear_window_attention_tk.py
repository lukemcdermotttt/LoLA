--- conflicted
+++ resolved
@@ -150,11 +150,6 @@
             y_pred, a_pred = self.quadratic_attention(q, k, f_q, f_k, v,
                                                       window_factors, linear_factors,
                                                       window_size=self.window_size)
-<<<<<<< HEAD
-            # Save memory
-            # torch.cuda.empty_cache()
-=======
->>>>>>> 46e44b35
             attn_weights = ((a_pred, a_true), (y_pred, _y_true))
         else:
             attn_weights = None
