# Copyright (c) Meta Platforms, Inc. and affiliates.
# This software may be used and distributed according to the terms of the Llama 2 Community License Agreement.

"""
Finetune attention-swapped model. Rough adaptation of llama_recipes script for distillation.
"""
import os
from os.path import join
# import sys
# sys.path.append('/workspace/lolcats')  # needed for vast-ai instances
import dataclasses
import random
import argparse  # ours
from pkg_resources import packaging

import torch
import torch.optim as optim

from torch.distributed.fsdp import (
    FullyShardedDataParallel as FSDP,
    ShardingStrategy,
    StateDictType
)

from torch.distributed.fsdp.fully_sharded_data_parallel import CPUOffload

from llama_recipes.configs import fsdp_config as FSDP_CONFIG
# from llama_recipes.configs import train_config as TRAIN_CONFIG
from llama_recipes.policies import AnyPrecisionAdamW, apply_fsdp_checkpointing

from llama_recipes.utils.fsdp_utils import fsdp_auto_wrap_policy
from llama_recipes.utils.config_utils import (
    update_config,
    # generate_peft_config,
    # generate_dataset_config,
    # get_dataloader_kwargs,
)
from llama_recipes.utils.fsdp_utils import (
    hsdp_device_mesh as get_hsdp_device_mesh
)
from llama_recipes.trainer_finetune import (
    train as _train_normal,
    setup,
    setup_environ_flags,
    clear_gpu_cache,
    print_model_size,
    get_policies,
)
from llama_recipes.model_checkpointing.distill_checkpoint_handler import (
    load_model_sharded,
    load_sharded_model_single_gpu,
)
# from llama_recipes.trainer_finetune_chunked import train as train_chunked

from accelerate.utils import is_xpu_available

# -------------
# Our arguments
# -------------
from omegaconf import OmegaConf

from src.utils.setup import (
    update_config_from_args,
    update_model_config_from_args
)
from src.utils.logging import print_header, print_config
# from src.dataloaders import load_data
from src.trainer import get_scheduler

from src.finetune import prepare_finetune_configs  # get_finetuner

from src.model.pretrained import get_pretrained_loader
from src.model.load_model import (
    load_and_convert_attns,
    load_and_convert_finetune
)
from distill_llama import (
    setup_wandb, get_args,  # get_run_name_from_checkpoint
    get_dataloaders, setup_fsdp_config
)


import torch.distributed as dist
from torch.distributed.elastic import rendezvous

# Increase timeout
os.environ['TORCHELASTIC_MAX_WAIT_TIME'] = '600'  # 10 minutes

# Use a more robust rendezvous
rendezvous_config = rendezvous.RendezvousParameters(
    backend="c10d",
    endpoint="tcp://MASTER_ADDR:MASTER_PORT",
    run_id="MY_RUN_ID",
    min_nodes=1,  # Minimum number of nodes to wait for
    max_nodes=4,  # Maximum number of nodes to use
    timeout=600
)


def main():
    # ---------
    # 1. SET UP
    # ---------
    args = get_args()
    args.checkpoint_dir = join(args.checkpoint_dir, args.model_config)
    if not os.path.isdir(args.checkpoint_dir):
        os.makedirs(args.checkpoint_dir)

    kwargs = vars(args)

    # if 'finetune_long' in args.finetune_config:
    #     train = train_chunked
    # else:
    #     train = _train_normal
    train = _train_normal

    # Load distillation + attention configs
    distill_config_path = join('./configs/experiment', f'{args.distill_config}.yaml')
    distill_config = OmegaConf.load(distill_config_path)
    distill_config = update_config_from_args(distill_config, args)

    model_config_path = join('./configs/model', f'{args.model_config}.yaml')
    model_config = OmegaConf.load(model_config_path)
    model_config = update_model_config_from_args(model_config, args)
    if args.enable_fsdp:
        if getattr(model_config.model, 'load_in_4bit', False):
            model_config.model.device_map = 'auto'
        elif getattr(model_config.model, 'load_in_8bit', False):
            model_config.model.device_map = 'auto'
        else:
            model_config.model.device_map = None  # FSDP will complain about device placement o.w.

    # Update dataset pretrained model config
    for k in distill_config.dataset.pretrained_model_config:
        distill_config.dataset.pretrained_model_config[k] = getattr(model_config.model, k)

    args.run_name = args.run_name.replace('True', '1').replace('False', '0')  # concise hacks
    
    # Update the configuration for the training and sharding process
    distill_config = setup_fsdp_config(distill_config, args, 'distill')  # patch llama-recipes args
    fsdp_config = FSDP_CONFIG()
    update_config((fsdp_config), **vars(args))
    # Set the seeds for reproducibility
    if is_xpu_available():
        torch.xpu.manual_seed(args.seed)
    torch.manual_seed(args.seed)
    random.seed(args.seed)

    if args.enable_fsdp:
        setup()
        # torchrun specific
        local_rank = int(os.environ["LOCAL_RANK"])
        rank = int(os.environ["RANK"])
        world_size = int(os.environ["WORLD_SIZE"])

    if rank == 0 or not args.enable_fsdp:
        print_header('Distillation Config')
        print_config(distill_config)
        print_header('Model Config')
        print_config(model_config)
        print_header('FSDP Config')
        print_config(dataclasses.asdict(fsdp_config))

    if torch.distributed.is_initialized():
        if is_xpu_available():
            torch.xpu.set_device(local_rank)
        elif torch.cuda.is_available():
            torch.cuda.set_device(local_rank)
        clear_gpu_cache(local_rank)
        setup_environ_flags(rank)

    wandb_run = None

    if not args.no_wandb:
        if not args.enable_fsdp or rank==0:
            wandb_run = setup_wandb(distill_config, fsdp_config, **kwargs)  

    # ------------------------
    # 2. LOAD PRETRAINED MODEL
    # ------------------------

    # Load the pre-trained model and setup its configuration
    # Initialize tokenizer and model loader

    try:
        if not os.path.exists(model_config.model.pretrained_model_name_or_path):
            print(f"Model path {model_config.model.pretrained_model_name_or_path} does not exist. Using backup path. {model_config.model.pretrained_model_name_or_path_backup}")
            model_config.model.pretrained_model_name_or_path = model_config.model.pretrained_model_name_or_path_backup
        model_config.model.pop("pretrained_model_name_or_path_backup")
    except:
        print(f"Model without model.pretrained_model_name_or_path_backup path")
        pass

    model_loader = get_pretrained_loader(**model_config.model, 
                                         huggingface_token=args.huggingface_token)
    tokenizer = model_loader.load_tokenizer()
    tokenizer.pad_token_id = tokenizer.eos_token_id
    tokenizer.padding_side = 'left'

    use_cache = False if args.enable_fsdp else None

    if 'lama' in model_config.model.pretrained_model_name_or_path or 'ref_70' in model_config.model.pretrained_model_name_or_path:
        from transformers import LlamaConfig as ModelConfig
        from transformers.models.llama.modeling_llama import LlamaDecoderLayer as DecoderLayer
        from src.model.modeling_llama import LolcatsLlamaForCausalLM as ModelClass
        model_type = 'llama'

    # Convert model
    try:
        args.attention_type = model_config['attention']['attention_type']
    except AttributeError:
        args.attention_type = 'lolcats_llama'

    print(f"{args.attention_type=}")
    
    if args.enable_fsdp and args.low_cpu_fsdp:
        # for FSDP, we can save cpu memory by loading pretrained model on rank0 only.
        # this avoids cpu oom when loading large models like llama 70B, in which case
        # model alone would consume 2+TB cpu mem (70 * 4 * 8). This will add some comms
        # overhead and currently requires latest nightly.                
        v = packaging.version.parse(torch.__version__)
        verify_latest_nightly = v.is_devrelease and v.dev >= 20230701
        if not verify_latest_nightly and rank == 0:
            print(f'-> Pytorch version is {v} ({v.dev})')
            print(f'   - Llama-recipes says "latest pytorch nightly build is required to run with low_cpu_fsdp config"')
            print(f"   - But who knows maybe this will work. We're just trying stuff.")
            print(f"   - (Also if PyTorch was installed after July 1, 2023 we should be good)")
        #     raise Exception("latest pytorch nightly build is required to run with low_cpu_fsdp config, "
                            # "please install latest nightly.")
        model = model_loader.load(args.attention_type)
        model.state_chunk_len = model_config['attention']['state_chunk_len']
        # if rank == 0:
        #     model = model_loader.load(args.attention_type)
        #     model.state_chunk_len = model_config['attention']['state_chunk_len']
        #     # For finetuning, if weights are saved to single .pt file we should load here
        #     # -> otherwise for sharded state_dicts we load after FSDP wrapping
        # else:
        #     pretrained_config = ModelConfig.from_pretrained(**model_loader.loading_kwargs)
        #     pretrained_config.use_cache = use_cache
        #     if getattr(pretrained_config, 'rope_scaling', None) is not None:
        #         # kinda backwards, but see https://github.com/huggingface/transformers/blob/868d36d29ec132deeaaf8571b25b6a1b911d0145/src/transformers/models/llama/modeling_llama.py#L110
        #         pretrained_config.rope_scaling['type'] = pretrained_config.rope_scaling['rope_type']
        #     with torch.device("meta"):
        #         model = ModelClass(pretrained_config)
    else:
        model = model_loader.load(args.attention_type)
        model.state_chunk_len = model_config['attention']['state_chunk_len']

    if rank == 0 or not args.enable_fsdp:
        print_header('Pretrained Model')
    
    model_config.model_name = model_config.model.pretrained_model_name_or_path
    print_model_size(model, model_config, rank if args.enable_fsdp else 0)

    # Prepare the model for int8 training if quantization is enabled
    # -> But we only use this script for FSDP without quantization
    # if train_config.quantization:
    #     model = prepare_model_for_int8_training(model)

    # Convert the model to bfloat16 if fsdp and pure_bf16 is enabled
    if args.enable_fsdp and fsdp_config.pure_bf16:
        model.to(torch.bfloat16)

    # -------------------------------
    # 3. CONVERT DISTILLED ATTENTIONS
    # -------------------------------
    ckpt_name = None
    # if args.load_distill_checkpoint is not None: 
    #     ckpt_name = args.load_distill_checkpoint
    #     print(f"Loading from {ckpt_name}")
    model, distill_peft_config = load_and_convert_attns(model, model_config,
                                                        attention_type=args.attention_type,
                                                        checkpoint_path=ckpt_name, 
                                                        print_model=args.verbose,
                                                        merge_loras=False,
                                                        peft_gradient_checkpointing=not args.no_peft_grad_ckpt,
                                                        train_attention=False,
                                                        rank=rank)
    print(f"Converted attentions.")
    
    if rank == 0:
        print_header('** Sanity check model weights **')
        for n, p in model.named_parameters():
            if ('layers.0.' in n and ('feature_map' in n or 'lora' in n)):
                print(f'-> {n}:\n', p)
        
<<<<<<< HEAD
        if distill_config.trainer.name is not None: # SA: Flag if testing without a checkpoint
=======
        if distill_config.trainer.name is not None:
>>>>>>> 6fd8b96f
            if args.load_distill_checkpoint is not None:
                model = load_sharded_model_single_gpu(model, model_path=args.load_distill_checkpoint, cfg=distill_config, rank=rank)
            else:
                model = load_sharded_model_single_gpu(model, model_path=None, cfg=distill_config, rank=rank)
<<<<<<< HEAD
            print("-> Using loaded linear attentions")
        else:

            print(" -> Proceeding without learned linear attentions")

        import time 
        time.sleep(2)
=======
        else:
            print(" -> Proceeding without learned linear attentions")
>>>>>>> 6fd8b96f
    
    if distill_config.trainer.name is not None:
        if wandb_run and distill_peft_config is not None:
            wandb_run.config.update(distill_peft_config)
        
    # ----------------------------
    # 4. ADD FINETUNING PARAMETERS
    # ----------------------------
    finetune_config, args = prepare_finetune_configs(args, model_config, 
                                                     args.finetune_config)
    # finetune_config = update_config_from_args(finetune_config, args)
    finetune_config = setup_fsdp_config(finetune_config, args, 'finetune')
    if args.finetune_lr is not None:
        finetune_config.model_name += f'=flr={args.finetune_lr}'
            
    # model, ft_peft_config
    model, _ = load_and_convert_finetune(model, finetune_config,
                                         checkpoint_path=None,
                                         print_model=args.verbose,
                                         merge_loras=False,
                                         peft_gradient_checkpointing=not args.no_peft_grad_ckpt,
                                         rank=rank)
    if rank == 0 and args.resume_finetune:
        model = load_sharded_model_single_gpu(model, model_path=None,
                                              cfg=finetune_config, rank=rank)
    hsdp_device_mesh = None
    if fsdp_config.hsdp and fsdp_config.sharding_strategy == ShardingStrategy.HYBRID_SHARD:
        hsdp_device_mesh = get_hsdp_device_mesh(replica_group_size=fsdp_config.replica_group_size,
                                                sharding_group_size=fsdp_config.sharding_group_size)
        print("HSDP device mesh is ready")

    # ------------------------------------------------------
    # 5. SETUP FSDP AND LOAD DISTILLED ATTENTION CHECKPOINTS
    # ------------------------------------------------------
    if args.enable_fsdp:

        mixed_precision_policy, wrapping_policy = get_policies(fsdp_config, rank, model=model_type)
        my_auto_wrapping_policy = fsdp_auto_wrap_policy(model, DecoderLayer)
        
        device_id = 0
        if is_xpu_available():
            device_id = torch.xpu.current_device()
        elif torch.cuda.is_available():
            device_id = torch.cuda.current_device()
            print('-> device_id:', device_id)
       
        model = FSDP(
            model,
            auto_wrap_policy=my_auto_wrapping_policy,  # if train_config.use_peft else wrapping_policy,
            cpu_offload=CPUOffload(offload_params=True) if fsdp_config.fsdp_cpu_offload else None,
            mixed_precision=mixed_precision_policy if not fsdp_config.pure_bf16 else None,
            sharding_strategy=fsdp_config.sharding_strategy,
            # device_mesh=hsdp_device_mesh,
            device_id=device_id,
            limit_all_gathers=True,
            sync_module_states=args.low_cpu_fsdp,  # train_config.low_cpu_fsdp
            param_init_fn=lambda module: module.to_empty(device=torch.device("cuda"), recurse=False)
            if args.low_cpu_fsdp and rank != 0 else None,
        )
        if fsdp_config.fsdp_activation_checkpointing:
            apply_fsdp_checkpointing(model)

        # Load distilled checkpoints
        if args.verbose and rank == 0:
            print_header('*** FSDP Model ***')
            print(model)
            print('Loading checkpoints from:', distill_config.model_name)
            
        # load_model_sharded(model, rank, distill_config, model_path=args.load_distill_checkpoint)
        
        if rank == 0 or not args.enable_fsdp:  # debugging
            print_header('** Sanity check model weights **')
            for n, p in model.named_parameters():
                if ('layers.0.' in n and 'base_attn' not in n and 
                    '.0.mlp.' not in n and '.block_sparse_moe' not in n):
                    print(f'-> {n}:\n', p)
    
            
    else:  # if not model_config.model.quantization and not args.enable_fsdp:
        if is_xpu_available():
            model.to("xpu:0")
        elif torch.cuda.is_available():
            model.to("cuda")

    if args.verbose and (rank == 0 or not args.enable_fsdp):
        print_header('*** FSDP MODEL ***')
        print(model)
        print_header('*** Trainable Parameters ***')
        for n, p in model.named_parameters():
            if p.requires_grad:
                print(f'├── {n} (dtype = {p.dtype})')
        # print_header('*** model.state_dict() ***')
        # for k in model.state_dict().keys():
        #     print(f'├── {k}')

    # Initialize the optimizer and learning rate scheduler
    if fsdp_config.pure_bf16 and fsdp_config.optimizer == "anyprecision":
        optimizer = AnyPrecisionAdamW(
            model.parameters(),
            lr=finetune_config.optimizer.lr,
            momentum_dtype=torch.bfloat16,
            variance_dtype=torch.bfloat16,
            use_kahan_summation=False,
            weight_decay=getattr(distill_config.optimizer, 'weight_decay', 0.),
        )
    else:
        optimizer = optim.AdamW(
            model.parameters(),
            lr=args.finetune_lr if args.finetune_lr is not None else finetune_config.optimizer.lr,
            weight_decay=getattr(distill_config.optimizer, 'weight_decay', 0.),
        )
    # scheduler = StepLR(optimizer, step_size=1, gamma=train_config.gamma)
    scheduler = get_scheduler(optimizer=optimizer, **finetune_config.lr_scheduler)

    if args.verbose and rank == 0:
        print('-> Optimizer:', optimizer)
        print('-> Scheduler:', scheduler)

    # Get data
    train_dataloader, eval_dataloader, finetune_config = get_dataloaders(finetune_config, tokenizer)
    if not args.enable_fsdp or rank == 0:
        print(f"--> Training   Set Length = {len(train_dataloader.dataset)}")
        print(f"--> Validation Set Length = {len(eval_dataloader.dataset)}")

        if args.debug:
            print('-> local_rank:', local_rank)
            x = next(iter(train_dataloader))['input_ids']
            x = x.to(local_rank)
            print("-> x = next(iter(train_dataloader))['input_ids']")
            print("-> x = x.to(local_rank)")
            print('-> x.device:', x.device)

    # -----------
    # 5. FINETUNE
    # -----------
    if rank == 0 or not args.enable_fsdp:
        print_header('*** Training ***')
        if args.verbose:
            print_config(finetune_config)
    # Start the training process

    max_optimizer_steps = getattr(distill_config.optimizer, 'max_optimizer_steps', None)
    results, best_checkpoint_path = train(
        model,
        train_dataloader,
        eval_dataloader,
        tokenizer,
        optimizer,
        scheduler,
        finetune_config.trainer.gradient_accumulation_steps, # train_config.gradient_accumulation_steps,
        finetune_config,  # train_config,
        fsdp_config if args.enable_fsdp else None,
        local_rank if args.enable_fsdp else None,
        rank if args.enable_fsdp else None,
        max_optimizer_steps,
        wandb_run,
    )
                
    # Save best model checkpoint as single .pt file
    if fsdp_config.checkpoint_type == StateDictType.FULL_STATE_DICT:
        pass  # Model checkpoint already saved
    elif fsdp_config.checkpoint_type == StateDictType.SHARDED_STATE_DICT:
        # Load sharded weights across GPUs into model
        ignore_param_rule = lambda n, p: (
            not p.requires_grad  # and 'feature_map' not in n or ('v_proj' in n or 'o_proj' in n)
        )
        load_model_sharded(model, rank, finetune_config, ignore_param_rule)
        if rank == 0:  # debugging
            print_header('** Sanity check model weights **')
            for n, p in model.named_parameters():
                if ('layers.0.' in n and 'base_attn' not in n and 
                    '.0.mlp.' not in n and '.block_sparse_moe' not in n):
                    print(f'-> {n}:\n', p)

    if not args.enable_fsdp or rank==0:
        for k,v in results.items():
            print(f'Key: {k}, Value: {v}')
            if not args.no_wandb:
                wandb_run.summary[f'ft_{k}'] = v
        print('-> Find weights at:', best_checkpoint_path)
        

if __name__ == "__main__":
    main()<|MERGE_RESOLUTION|>--- conflicted
+++ resolved
@@ -284,27 +284,15 @@
             if ('layers.0.' in n and ('feature_map' in n or 'lora' in n)):
                 print(f'-> {n}:\n', p)
         
-<<<<<<< HEAD
         if distill_config.trainer.name is not None: # SA: Flag if testing without a checkpoint
-=======
-        if distill_config.trainer.name is not None:
->>>>>>> 6fd8b96f
             if args.load_distill_checkpoint is not None:
                 model = load_sharded_model_single_gpu(model, model_path=args.load_distill_checkpoint, cfg=distill_config, rank=rank)
             else:
                 model = load_sharded_model_single_gpu(model, model_path=None, cfg=distill_config, rank=rank)
-<<<<<<< HEAD
             print("-> Using loaded linear attentions")
         else:
 
             print(" -> Proceeding without learned linear attentions")
-
-        import time 
-        time.sleep(2)
-=======
-        else:
-            print(" -> Proceeding without learned linear attentions")
->>>>>>> 6fd8b96f
     
     if distill_config.trainer.name is not None:
         if wandb_run and distill_peft_config is not None:
